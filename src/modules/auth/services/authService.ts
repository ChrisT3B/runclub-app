// src/modules/auth/services/authService.ts
// ENHANCED - Your existing code with minimal rate limiting addition

import { supabase } from '../../../services/supabase';
import { 
  LoginCredentials, 
  RegistrationData, 
  AuthResponse, 
  Member,
  EmailVerificationResult,
  PasswordResetData,
  UpdatePasswordData
} from '../types';
import { formatSupabaseError } from '../../../utils/validation';

// Import your existing security components
import { AuthSecurityManager } from '../../../utils/authSecurity';
import { InputSanitizer } from '../../../utils/inputSanitizer';
import { SQLSecurityValidator } from '../../../utils/sqlSecurityValidator';
import { SecureAuthService } from './secureAuthService';

// =====================================
// 🆕 NEW: MINIMAL DATABASE LOGGING SERVICE
// Only logs to database - doesn't change existing lockout behavior
// =====================================

class LoginAttemptLogger {
  /**
   * Log login attempt to database for admin monitoring
   * This is purely for logging - doesn't affect your existing rate limiting
   */
  static async logAttempt(email: string, success: boolean, errorMessage?: string): Promise<void> {
    try {
      const { error } = await supabase
        .from('login_attempts')
        .insert({
          email: email,
          ip_address: this.getClientFingerprint(),
          user_agent: navigator.userAgent,
          success: success,
          attempt_time: new Date().toISOString(),
          error_message: errorMessage || null
        });

      if (error) {
        console.error('Failed to log login attempt:', error);
      }
    } catch (error) {
      console.error('Error logging login attempt:', error);
    }
  }

  /**
   * Get a browser fingerprint (not real IP, but consistent identifier)
   */
  private static getClientFingerprint(): string {
    return btoa(
      navigator.userAgent + 
      screen.width + 
      screen.height + 
      navigator.language + 
      navigator.platform
    ).substring(0, 32);
  }

  /**
   * Clean up old login attempts (call periodically)
   */
  static async cleanupOldAttempts(): Promise<void> {
    try {
      const cutoffDate = new Date(Date.now() - (7 * 24 * 60 * 60 * 1000)); // 7 days ago

      const { error } = await supabase
        .from('login_attempts')
        .delete()
        .lt('attempt_time', cutoffDate.toISOString());

      if (error) {
        console.error('Failed to cleanup old attempts:', error);
      }
    } catch (error) {
      console.error('Error cleaning up old attempts:', error);
    }
  }
}

// =====================================
// SESSION SECURITY ENHANCEMENT
// =====================================

class SessionSecurityService {
  private static readonly SESSION_TIMEOUT_MS = 30 * 60 * 1000; // 30 minutes
  private static readonly MAX_SESSION_DURATION_MS = 8 * 60 * 60 * 1000; // 8 hours

  
  static generateFingerprint(): string {
    const data = `${navigator.userAgent}|${screen.width}x${screen.height}|${navigator.language}|${navigator.platform}|${navigator.cookieEnabled}`;
    return btoa(data).slice(0, 32);
  }

  static async getClientIP(): Promise<string> {
    try {
      const response = await fetch('https://api.ipify.org?format=json');
      const data = await response.json();
      return data.ip || 'unknown';
    } catch {
      return AuthSecurityManager.getClientIP() || 'unknown';
    }
  }

  static async registerSession(userId: string, sessionToken: string): Promise<void> {
    try {
      const fingerprint = this.generateFingerprint();
      const expiresAt = new Date();
      expiresAt.setTime(Date.now() + this.MAX_SESSION_DURATION_MS);

      const { error } = await supabase
        .from('active_sessions')
        .insert({
          user_id: userId,
          session_token: sessionToken.slice(-20),
          fingerprint_hash: fingerprint,
          ip_address: await this.getClientIP(),
          user_agent: navigator.userAgent,
          device_info: `${navigator.platform} - ${screen.width}x${screen.height}`,
          expires_at: expiresAt.toISOString(),
          is_suspicious: false
        });

      if (!error) {
        console.log('🔐 Session registered with security tracking');
        localStorage.setItem('session_fingerprint', fingerprint);
        localStorage.setItem('session_start_time', Date.now().toString());
        localStorage.setItem('last_activity', Date.now().toString());
      }
    } catch (error) {
      console.error('Failed to register session:', error);
    }
  }

  static async cleanupSession(userId: string, sessionToken: string): Promise<void> {
    try {
      await supabase
        .from('active_sessions')
        .delete()
        .eq('user_id', userId)
        .eq('session_token', sessionToken.slice(-20));
      
      // Clear local storage
      localStorage.removeItem('session_fingerprint');
      localStorage.removeItem('session_start_time');
      localStorage.removeItem('last_activity');
      
      console.log('🧹 Session cleaned up securely');
    } catch (error) {
      console.error('Failed to cleanup session:', error);
    }
  }

  static async logSecurityEvent(eventType: string, details: any): Promise<void> {
    try {
      await supabase
        .from('security_events')
        .insert({
          event_type: eventType,
          event_details: details,
          ip_address: await this.getClientIP(),
          user_agent: navigator.userAgent,
          severity: this.getEventSeverity(eventType)
        });
    } catch (error) {
      console.error('Failed to log security event:', error);
    }
  }

  private static getEventSeverity(eventType: string): string {
    const criticalEvents = ['session_hijack_detected', 'suspicious_device_change'];
    const warningEvents = ['session_timeout', 'session_extended', 'device_fingerprint_mismatch'];
    
    if (criticalEvents.includes(eventType)) return 'critical';
    if (warningEvents.includes(eventType)) return 'warning';
    return 'info';
  }

  static validateSessionIntegrity(): boolean {
    try {
      const storedFingerprint = localStorage.getItem('session_fingerprint');
      const currentFingerprint = this.generateFingerprint();
      
      if (storedFingerprint && storedFingerprint !== currentFingerprint) {
        console.warn('🚨 Device fingerprint mismatch detected');
        this.logSecurityEvent('device_fingerprint_mismatch', {
          stored: storedFingerprint,
          current: currentFingerprint
        });
        return false;
      }
      
      return true;
    } catch (error) {
      console.error('Failed to validate session integrity:', error);
      return false;
    }
  }

  static getSessionTimeRemaining(): number {
    try {
      const lastActivity = parseInt(localStorage.getItem('last_activity') || '0');
      if (!lastActivity) return 0;
      
      const timeSinceActivity = Date.now() - lastActivity;
      return Math.max(0, this.SESSION_TIMEOUT_MS - timeSinceActivity);
    } catch {
      return 0;
    }
  }

  static updateActivity(): void {
    localStorage.setItem('last_activity', Date.now().toString());
  }
}

// =====================================
// ENHANCED AUTH FUNCTIONS
// =====================================

// Smart data fetching: Get user with complete member profile in one call
export const getUserWithProfile = async (userId: string) => {
  try {
    // Use your SQL security validator
    const validatedUserId = SQLSecurityValidator.validateUUID(userId);
    if (!validatedUserId.isValid) {
      throw new Error('Invalid user ID format');
    }

    const { data, error } = await supabase
      .from('members')
      .select('*')
      .eq('id', validatedUserId.clean)
      .single();

    if (error) {
      console.error('Error fetching user profile:', error);
      return { data: null, error };
    }

    return { data, error: null };
  } catch (error) {
    console.error('Unexpected error fetching user profile:', error);
    return { data: null, error };
  }
};

// ENHANCED LOGIN - Uses your existing SecureAuthService + adds minimal database logging
export const loginUser = async (credentials: LoginCredentials): Promise<AuthResponse> => {
  try {
    console.log('🔐 Starting enhanced secure login...');
    
    // 🆕 NEW: Log the login attempt start (for admin monitoring)
    await LoginAttemptLogger.logAttempt(credentials.email, false, 'attempt_started');
    
    // Use your existing SecureAuthService for ALL rate limiting and lockout logic
    // This preserves your tested 15-minute lockout system
    const result = await SecureAuthService.secureLogin(credentials);
    
    // 🆕 NEW: Log the final result (success or failure)
    if (result.error) {
      await LoginAttemptLogger.logAttempt(credentials.email, false, result.error.message);
      console.log('❌ Login failed, logged for admin monitoring');
      return result; // Return unchanged - your existing error messages and lockout logic
    }

    // 🆕 NEW: Log successful login
    if (result.data) {
      await LoginAttemptLogger.logAttempt(credentials.email, true);
      console.log('✅ Successful login logged for admin monitoring');
    }

    // If login successful, add session security tracking
    const { data: { session } } = await supabase.auth.getSession();
    if (session && result.data) {
      // Register session with security tracking
      await SessionSecurityService.registerSession(result.data.id, session.access_token);
      
      // Log successful secure login with session info
      await SessionSecurityService.logSecurityEvent('secure_login_with_session', {
        user_id: result.data.id,
        session_id: session.access_token.slice(-20),
        has_security_info: !!result.securityInfo
      });
    }

    console.log('✅ Enhanced secure login completed');
    return result; // Return unchanged result from your existing SecureAuthService
  } catch (error) {
    console.error('💥 Enhanced login error:', error);
    
    // 🆕 NEW: Log unexpected errors
    try {
      await LoginAttemptLogger.logAttempt(credentials.email, false, 'unexpected_error');
    } catch (logError) {
      console.error('Failed to log unexpected error:', logError);
    }
    
    return {
      data: null,
      error: { message: formatSupabaseError(error) }
    };
  }
};

// ENHANCED REGISTRATION - Uses your InputSanitizer + maintains your pending member logic
export const registerUser = async (registerData: RegistrationData): Promise<AuthResponse> => {
  try {
    console.log('🚀 Starting enhanced secure registration...');
    
    // Use your InputSanitizer for comprehensive input cleaning
    const sanitizedData = InputSanitizer.sanitizeFormData({
      email: registerData.email,
      fullName: registerData.fullName,
      phone: registerData.phone || '',
      emergencyContactName: registerData.emergencyContactName || '',
      emergencyContactPhone: registerData.emergencyContactPhone || '',
      healthConditions: registerData.healthConditions || ''
    });

    // Validate email using your SQL security validator
    const emailValidation = SQLSecurityValidator.validateEmailForDB(sanitizedData.email);
    if (!emailValidation.isValid) {
      return {
        data: null,
        error: { message: emailValidation.error || 'Invalid email format' }
      };
    }

    console.log('✅ Input sanitization and validation completed');
    
    // Your existing Supabase registration logic (UNCHANGED)
    const { data, error } = await supabase.auth.signUp({
      email: emailValidation.clean,
      password: registerData.password, // Don't sanitize passwords
      options: {
        data: {
          full_name: sanitizedData.fullName,
        },
        emailRedirectTo: `${window.location.origin}/auth`,
      },
    });

    console.log('🔐 Auth signup result:', { 
      user: data.user?.id, 
      error: error?.message 
    });

    // Log registration attempt
    await SessionSecurityService.logSecurityEvent('secure_registration_attempt', {
      email: emailValidation.clean,
      success: !error,
      error: error?.message
    });

    if (error) {
      console.error('❌ Auth signup failed:', error);
      return {
        data: null,
        error: { message: formatSupabaseError(error) }
      };
    }

    // Your existing pending member logic (UNCHANGED)
    if (data.user) {
      console.log('👤 Creating pending member profile for user:', data.user.id);
      
      const pendingMemberData = {
        id: data.user.id,
        email: emailValidation.clean,
        full_name: sanitizedData.fullName,
        phone: sanitizedData.phone,
        emergency_contact_name: sanitizedData.emergencyContactName,
        emergency_contact_phone: sanitizedData.emergencyContactPhone,
        health_conditions: sanitizedData.healthConditions || 'None disclosed',
      };

      console.log('📋 Pending member data to insert:', pendingMemberData);

      const { error: pendingMemberError } = await supabase
        .from('pending_members')
        .insert([pendingMemberData]);

      if (pendingMemberError) {
        console.error('❌ Pending member profile creation failed:', pendingMemberError);
        console.error('❌ Full error details:', JSON.stringify(pendingMemberError, null, 2));
      } else {
        console.log('✅ Pending member profile created successfully');
      }
    }

    return {
      data: data.user,
      error: null
    };
  } catch (error) {
    console.error('💥 Unexpected registration error:', error);
    
    await SessionSecurityService.logSecurityEvent('registration_error', {
      email: registerData.email,
      error: String(error)
    });

    return {
      data: null,
      error: { message: formatSupabaseError(error) }
    };
  }
};

// SIMPLIFIED LOGOUT - Remove the problematic SessionSecurityService calls
export const logoutUser = async (): Promise<void> => {
  try {
    console.log('🔓 Starting logout...');
    
<<<<<<< HEAD
    // Get session info before logout
    const { data: { session } } = await supabase.auth.getSession();
    const { data: { user } } = await supabase.auth.getUser();

    console.log('🔍 Logout debug - Session exists:', !!session);
    console.log('🔍 Logout debug - User exists:', !!user);

    // Cleanup session security tracking
    if (session && user) {
      console.log('🧹 Attempting session cleanup...');
      await SessionSecurityService.cleanupSession(user.id, session.access_token);
      
      // Log secure logout event
      await SessionSecurityService.logSecurityEvent('secure_logout', {
        user_id: user.id,
        reason: 'user_initiated'
      });
      console.log('✅ Session cleanup completed');
    } else {
      console.log('⚠️ No session/user found to cleanup');
    }

    // Your existing logout logic
    console.log('🔐 Calling Supabase signOut...');
    await supabase.auth.signOut();
    console.log('✅ Enhanced secure logout completed');
  } catch (error) {
    console.error('💥 Error during logout:', error);
=======
    // Simple logout without the problematic SessionSecurityService calls
    await supabase.auth.signOut();
      // Your existing logout logic
    // Clear localStorage auth-related items
    localStorage.removeItem('device_fingerprint');
    localStorage.removeItem('session_fingerprint');
    localStorage.removeItem('last_activity');
    sessionStorage.removeItem('redirectAfterLogin');
    
    console.log('✅ Logout completed with cache clear');
  } catch (error) {
    console.error('Error during logout:', error);
    // Force reload as fallback
    window.location.reload();
>>>>>>> 022fcb69
  }
};

  


// SESSION SECURITY HELPER FUNCTIONS (NEW)
export const updateSessionActivity = async (): Promise<void> => {
  try {
    const { data: { session } } = await supabase.auth.getSession();
    const { data: { user } } = await supabase.auth.getUser();
    
    if (!session || !user) return;

    // Update database
    await supabase
      .from('active_sessions')
      .update({ last_activity: new Date().toISOString() })
      .eq('user_id', user.id)
      .eq('session_token', session.access_token.slice(-20));
    
    // Update local storage
    SessionSecurityService.updateActivity();
  } catch (error) {
    console.error('Failed to update session activity:', error);
  }
};

export const validateSession = async (): Promise<boolean> => {
  try {
    const { data: { session } } = await supabase.auth.getSession();
    const { data: { user } } = await supabase.auth.getUser();
    
    if (!session || !user) return false;

    // Check session integrity (device fingerprint)
    if (!SessionSecurityService.validateSessionIntegrity()) {
      await SessionSecurityService.logSecurityEvent('session_hijack_detected', {
        user_id: user.id,
        session_id: session.access_token.slice(-20)
      });
      return false;
    }

    // Check database session
    const { data, error } = await supabase
      .from('active_sessions')
      .select('expires_at, is_suspicious')
      .eq('user_id', user.id)
      .eq('session_token', session.access_token.slice(-20))
      .single();

    if (error || !data) return false;

    // Check if session has expired
    if (new Date(data.expires_at) < new Date()) {
      console.log('⏰ Session expired');
      return false;
    }

    // Check if session is marked as suspicious
    if (data.is_suspicious) {
      console.log('🚨 Suspicious session detected');
      return false;
    }

    return true;
  } catch (error) {
    console.error('Failed to validate session:', error);
    return false;
  }
};

export const getSessionTimeRemaining = (): number => {
  return SessionSecurityService.getSessionTimeRemaining();
};

export const checkLoginEligibility = (email: string) => {
  return SecureAuthService.checkLoginEligibility(email);
};

// Admin monitoring: Query login_attempts table directly in Supabase when needed

// =====================================
// YOUR EXISTING FUNCTIONS (UNCHANGED)
// =====================================

// Email verification with secure member promotion (UNCHANGED)
export const verifyEmail = async (token: string): Promise<EmailVerificationResult> => {
  try {
    console.log('🔐 Starting email verification with token');
    
    const { data, error } = await supabase.auth.verifyOtp({
      token_hash: token,
      type: 'email',
    });

    if (error) {
      console.error('❌ Email verification failed:', error);
      return {
        success: false,
        message: formatSupabaseError(error)
      };
    }

    // Move user from pending_members to members table
    if (data.user) {
      console.log('👤 Email verified for user:', data.user.id);
      console.log('📋 Moving from pending_members to members table');
      console.log('🔍 About to check for pending member...');
      console.log('🔍 User ID from verification:', data.user.id);
      // Get pending member data
      const { data: pendingMember, error: fetchError } = await supabase
        .from('pending_members')
        .select('*')
        .eq('id', data.user.id)
        .single();
      console.log('🔍 Pending member query result:', { pendingMember, fetchError });
      if (fetchError) {
        console.error('❌ Error fetching pending member:', fetchError);
        // Continue with verification even if we can't find pending member
        // They might have registered before the holding table was implemented
      } else if (pendingMember) {
        console.log('📋 Found pending member, creating active member record');
        
        // Create real member record with active status
        const memberData: Partial<Member> = {
          id: pendingMember.id,
          email: pendingMember.email,
          full_name: pendingMember.full_name,
          phone: pendingMember.phone || '',
          access_level: 'member',
          membership_status: 'active', // Now they're verified and active
          emergency_contact_name: pendingMember.emergency_contact_name || '',
          emergency_contact_phone: pendingMember.emergency_contact_phone || '',
          health_conditions: pendingMember.health_conditions || 'None disclosed',
          email_notifications_enabled: true, // Default to enabled
        };

        const { error: memberError } = await supabase
          .from('members')
          .insert([memberData]);

        if (memberError) {
          console.error('❌ Error creating member record:', memberError);
          // Don't fail verification if member creation fails
        } else {
          console.log('✅ Member record created successfully');
          
          // Delete the pending member record
          const { error: deleteError } = await supabase
            .from('pending_members')
            .delete()
            .eq('id', data.user.id);

          if (deleteError) {
            console.error('❌ Error deleting pending member:', deleteError);
            // Not critical - the pending record will expire naturally
          } else {
            console.log('🗑️ Pending member record cleaned up');
          }
        }
      } else {
        console.log('ℹ️ No pending member found - might be legacy registration');
        // Handle legacy registrations that went directly to members table
        const { error: updateError } = await supabase
          .from('members')
          .update({ membership_status: 'active' })
          .eq('id', data.user.id);

        if (updateError) {
          console.error('❌ Error updating member status:', updateError);
        } else {
          console.log('✅ Legacy member status updated to active');
        }
      }

      console.log('🔐 Email verified successfully, signing out user to require manual login');
      await supabase.auth.signOut();
    }

    return {
      success: true,
      message: 'Email verified successfully! You can now log in.',
      user: data.user
    };
  } catch (error) {
    console.error('💥 Unexpected verification error:', error);
    return {
      success: false,
      message: formatSupabaseError(error)
    };
  }
};

// Resend verification email
export const resendVerificationEmail = async (email: string): Promise<AuthResponse> => {
  try {
    const sanitizedEmail = InputSanitizer.sanitizeEmail(email);
    
    const { data, error } = await supabase.auth.resend({
      type: 'signup',
      email: sanitizedEmail,
      options: {
        emailRedirectTo: `${window.location.origin}/auth/verify`,
      }
    });

    if (error) {
      return {
        data: null,
        error: { message: formatSupabaseError(error) }
      };
    }

    return {
      data: data,
      error: null
    };
  } catch (error) {
    return {
      data: null,
      error: { message: formatSupabaseError(error) }
    };
  }
};

// Password reset request
export const requestPasswordReset = async (data: PasswordResetData): Promise<AuthResponse> => {
  try {
    const sanitizedEmail = InputSanitizer.sanitizeEmail(data.email);
    
    const { error } = await supabase.auth.resetPasswordForEmail(sanitizedEmail, {
      redirectTo: `${window.location.origin}/auth/reset-password`,
    });

    if (error) {
      return {
        data: null,
        error: { message: formatSupabaseError(error) }
      };
    }

    return {
      data: { email: sanitizedEmail },
      error: null
    };
  } catch (error) {
    return {
      data: null,
      error: { message: formatSupabaseError(error) }
    };
  }
};

// Update password
export const updatePassword = async (data: UpdatePasswordData): Promise<AuthResponse> => {
  try {
    const { error } = await supabase.auth.updateUser({
      password: data.password
    });

    if (error) {
      return {
        data: null,
        error: { message: formatSupabaseError(error) }
      };
    }

    return {
      data: { success: true },
      error: null
    };
  } catch (error) {
    return {
      data: null,
      error: { message: formatSupabaseError(error) }
    };
  }
};

// Get current session
export const getCurrentSession = async () => {
  try {
    const { data, error } = await supabase.auth.getSession();
    
    if (error) {
      console.error('Error getting session:', error);
      return { data: null, error };
    }

    return { data: data.session, error: null };
  } catch (error) {
    console.error('Unexpected error getting session:', error);
    return { data: null, error };
  }
};

// Get current user
export const getCurrentUser = async () => {
  try {
    const { data, error } = await supabase.auth.getUser();
    
    if (error) {
      console.error('Error getting user:', error);
      return { data: null, error };
    }

    return { data: data.user, error: null };
  } catch (error) {
    console.error('Unexpected error getting user:', error);
    return { data: null, error };
  }
};

// Development helper: Clean up test user (updated for holding table)
export const cleanupTestUser = async (email: string): Promise<void> => {
  if (import.meta.env.DEV !== true) {
    console.warn('cleanupTestUser should only be used in development');
    return;
  }

  try {
    console.log(`Cleaning up test user: ${email}`);
    
    // Delete from both tables (pending and members)
    const { error: memberError } = await supabase
      .from('members')
      .delete()
      .eq('email', email);

    const { error: pendingError } = await supabase
      .from('pending_members')
      .delete()
      .eq('email', email);

    if (memberError) {
      console.error('Error cleaning up member:', memberError);
    }
    if (pendingError) {
      console.error('Error cleaning up pending member:', pendingError);
    }
  } catch (error) {
    console.error('Error in cleanupTestUser:', error);
  }
};<|MERGE_RESOLUTION|>--- conflicted
+++ resolved
@@ -419,17 +419,12 @@
   try {
     console.log('🔓 Starting logout...');
     
-<<<<<<< HEAD
     // Get session info before logout
     const { data: { session } } = await supabase.auth.getSession();
     const { data: { user } } = await supabase.auth.getUser();
 
-    console.log('🔍 Logout debug - Session exists:', !!session);
-    console.log('🔍 Logout debug - User exists:', !!user);
-
     // Cleanup session security tracking
     if (session && user) {
-      console.log('🧹 Attempting session cleanup...');
       await SessionSecurityService.cleanupSession(user.id, session.access_token);
       
       // Log secure logout event
@@ -437,33 +432,18 @@
         user_id: user.id,
         reason: 'user_initiated'
       });
-      console.log('✅ Session cleanup completed');
-    } else {
-      console.log('⚠️ No session/user found to cleanup');
     }
 
     // Your existing logout logic
-    console.log('🔐 Calling Supabase signOut...');
     await supabase.auth.signOut();
-    console.log('✅ Enhanced secure logout completed');
-  } catch (error) {
-    console.error('💥 Error during logout:', error);
-=======
-    // Simple logout without the problematic SessionSecurityService calls
-    await supabase.auth.signOut();
-      // Your existing logout logic
-    // Clear localStorage auth-related items
-    localStorage.removeItem('device_fingerprint');
+localStorage.removeItem('device_fingerprint');
     localStorage.removeItem('session_fingerprint');
     localStorage.removeItem('last_activity');
     sessionStorage.removeItem('redirectAfterLogin');
     
-    console.log('✅ Logout completed with cache clear');
-  } catch (error) {
-    console.error('Error during logout:', error);
-    // Force reload as fallback
-    window.location.reload();
->>>>>>> 022fcb69
+    console.log('✅ Enhanced secure logout completed with cache clear');
+  } catch (error) {
+window.location.reload();
   }
 };
 
